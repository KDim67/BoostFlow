import Image from 'next/image';
import Link from 'next/link';

export default function Home() {
  return (
    <div className="flex flex-col min-h-screen">
      {/* Hero Section */}
      <section className="bg-gradient-to-br from-blue-50 to-purple-50 dark:from-gray-900 dark:to-gray-800 py-20 md:py-28">
        <div className="container mx-auto px-4 sm:px-6 lg:px-8">
          <div className="flex flex-col md:flex-row items-center justify-between gap-12">
            <div className="md:w-1/2 space-y-6">
              <h1 className="text-4xl md:text-5xl lg:text-6xl font-bold leading-tight">
<<<<<<< HEAD
                <span className="bg-gradient-to-r from-blue-600 to-purple-600 bg-clip-text text-transparent">Automate</span> Your Organization's Workflow with AI
=======
                <span className="bg-gradient-to-r from-blue-600 to-purple-600 bg-clip-text text-transparent">Automate</span> Your Workflow with AI
>>>>>>> fc4ffaf0
              </h1>
              <p className="text-lg md:text-xl text-gray-600 dark:text-gray-300">
                BoostFlow helps teams automate repetitive tasks, manage projects efficiently, and enhance collaboration with AI-powered tools.
              </p>
              <div className="flex flex-col sm:flex-row gap-4 pt-4">
                <Link 
                  href="/signup" 
                  className="bg-gradient-to-r from-blue-600 to-purple-600 text-white font-medium py-3 px-6 rounded-full hover:shadow-lg transition-all text-center"
                >
                  Start Free Trial
                </Link>
                <Link 
                  href="/features" 
                  className="bg-white dark:bg-gray-800 text-gray-800 dark:text-gray-200 border border-gray-200 dark:border-gray-700 font-medium py-3 px-6 rounded-full hover:shadow-lg transition-all text-center"
                >
                  Learn More
                </Link>
              </div>
              <div className="pt-4 text-sm text-gray-500 dark:text-gray-400 flex items-center">
                <svg className="h-5 w-5 mr-2" fill="currentColor" viewBox="0 0 20 20">
                  <path fillRule="evenodd" d="M10 18a8 8 0 100-16 8 8 0 000 16zm3.707-9.293a1 1 0 00-1.414-1.414L9 10.586 7.707 9.293a1 1 0 00-1.414 1.414l2 2a1 1 0 001.414 0l4-4z" clipRule="evenodd" />
                </svg>
                No credit card required
              </div>
            </div>
            <div className="md:w-1/2 relative">
              <div className="bg-white dark:bg-gray-800 rounded-xl shadow-xl p-4 md:p-8 relative z-10">
                <div className="aspect-video relative rounded-lg overflow-hidden bg-gray-100 dark:bg-gray-700">
                  <img 
                    src="/previews/organizations-preview.png" 
                    alt="BoostFlow Organizations Preview" 
                    className="w-full h-full object-cover transition-transform duration-300 ease-in-out hover:scale-105"
                  />
                </div>
              </div>
              <div className="absolute -bottom-6 -right-6 w-full h-full bg-gradient-to-br from-blue-500 to-purple-500 rounded-xl -z-10"></div>
            </div>
          </div>
        </div>
      </section>

      {/* Features Section */}
      <section className="py-20 bg-gray-50 dark:bg-gray-800">
        <div className="container mx-auto px-4 sm:px-6 lg:px-8">
          <div className="text-center max-w-3xl mx-auto mb-16">
            <h2 className="text-3xl md:text-4xl font-bold mb-4">Powerful Features to Boost Your Productivity</h2>
            <p className="text-lg text-gray-600 dark:text-gray-300">Everything you need to streamline your workflow and focus on what matters most.</p>
          </div>

          <div className="grid grid-cols-1 md:grid-cols-3 gap-8">
            {/* Feature 1 */}
            <div className="bg-white dark:bg-gray-900 rounded-xl shadow-md p-6 transition-all hover:shadow-lg">
              <div className="w-12 h-12 bg-blue-100 dark:bg-blue-900 rounded-lg flex items-center justify-center mb-4">
                <svg className="w-6 h-6 text-blue-600 dark:text-blue-400" fill="none" stroke="currentColor" viewBox="0 0 24 24" xmlns="http://www.w3.org/2000/svg">
                  <path strokeLinecap="round" strokeLinejoin="round" strokeWidth={2} d="M9 5H7a2 2 0 00-2 2v12a2 2 0 002 2h10a2 2 0 002-2V7a2 2 0 00-2-2h-2M9 5a2 2 0 002 2h2a2 2 0 002-2M9 5a2 2 0 012-2h2a2 2 0 012 2" />
                </svg>
              </div>
              <h3 className="text-xl font-semibold mb-2">Task Automation</h3>
              <p className="text-gray-600 dark:text-gray-300 mb-4">Automate repetitive tasks and workflows with AI-powered tools that learn from your team's patterns.</p>
              <Link href="/features" className="text-blue-600 dark:text-blue-400 font-medium hover:underline inline-flex items-center">
                Learn more
                <svg className="w-4 h-4 ml-1" fill="none" stroke="currentColor" viewBox="0 0 24 24" xmlns="http://www.w3.org/2000/svg">
                  <path strokeLinecap="round" strokeLinejoin="round" strokeWidth={2} d="M9 5l7 7-7 7" />
                </svg>
              </Link>
            </div>

            {/* Feature 2 */}
            <div className="bg-white dark:bg-gray-900 rounded-xl shadow-md p-6 transition-all hover:shadow-lg">
              <div className="w-12 h-12 bg-purple-100 dark:bg-purple-900 rounded-lg flex items-center justify-center mb-4">
                <svg className="w-6 h-6 text-purple-600 dark:text-purple-400" fill="none" stroke="currentColor" viewBox="0 0 24 24" xmlns="http://www.w3.org/2000/svg">
                  <path strokeLinecap="round" strokeLinejoin="round" strokeWidth={2} d="M9 19v-6a2 2 0 00-2-2H5a2 2 0 00-2 2v6a2 2 0 002 2h2a2 2 0 002-2zm0 0V9a2 2 0 012-2h2a2 2 0 012 2v10m-6 0a2 2 0 002 2h2a2 2 0 002-2m0 0V5a2 2 0 012-2h2a2 2 0 012 2v14a2 2 0 01-2 2h-2a2 2 0 01-2-2z" />
                </svg>
              </div>
              <h3 className="text-xl font-semibold mb-2">AI-Powered Analytics</h3>
              <p className="text-gray-600 dark:text-gray-300 mb-4">Gain valuable insights from your data with advanced analytics and predictive modeling.</p>
              <Link href="/features" className="text-purple-600 dark:text-purple-400 font-medium hover:underline inline-flex items-center">
                Learn more
                <svg className="w-4 h-4 ml-1" fill="none" stroke="currentColor" viewBox="0 0 24 24" xmlns="http://www.w3.org/2000/svg">
                  <path strokeLinecap="round" strokeLinejoin="round" strokeWidth={2} d="M9 5l7 7-7 7" />
                </svg>
              </Link>
            </div>

            {/* Feature 3 */}
            <div className="bg-white dark:bg-gray-900 rounded-xl shadow-md p-6 transition-all hover:shadow-lg">
              <div className="w-12 h-12 bg-green-100 dark:bg-green-900 rounded-lg flex items-center justify-center mb-4">
                <svg className="w-6 h-6 text-green-600 dark:text-green-400" fill="none" stroke="currentColor" viewBox="0 0 24 24" xmlns="http://www.w3.org/2000/svg">
                  <path strokeLinecap="round" strokeLinejoin="round" strokeWidth={2} d="M17 20h5v-2a3 3 0 00-5.356-1.857M17 20H7m10 0v-2c0-.656-.126-1.283-.356-1.857M7 20H2v-2a3 3 0 015.356-1.857M7 20v-2c0-.656.126-1.283.356-1.857m0 0a5.002 5.002 0 019.288 0M15 7a3 3 0 11-6 0 3 3 0 016 0zm6 3a2 2 0 11-4 0 2 2 0 014 0zM7 10a2 2 0 11-4 0 2 2 0 014 0z" />
                </svg>
              </div>
              <h3 className="text-xl font-semibold mb-2">Team Collaboration</h3>
              <p className="text-gray-600 dark:text-gray-300 mb-4">Enhance team collaboration with real-time communication, file sharing, and project management tools.</p>
              <Link href="/features" className="text-green-600 dark:text-green-400 font-medium hover:underline inline-flex items-center">
                Learn more
                <svg className="w-4 h-4 ml-1" fill="none" stroke="currentColor" viewBox="0 0 24 24" xmlns="http://www.w3.org/2000/svg">
                  <path strokeLinecap="round" strokeLinejoin="round" strokeWidth={2} d="M9 5l7 7-7 7" />
                </svg>
              </Link>
            </div>
          </div>
        </div>
      </section>

      {/* How It Works Section */}
      <section className="py-20 bg-white dark:bg-gray-900">
        <div className="container mx-auto px-4 sm:px-6 lg:px-8">
          <div className="text-center max-w-3xl mx-auto mb-16">
            <h2 className="text-3xl md:text-4xl font-bold mb-4">How BoostFlow Works</h2>
            <p className="text-lg text-gray-600 dark:text-gray-300">Get started in minutes and transform your team's productivity.</p>
          </div>

          <div className="grid grid-cols-1 md:grid-cols-3 gap-8">
            {/* Step 1 */}
            <div className="text-center">
              <div className="w-16 h-16 bg-blue-100 dark:bg-blue-900 rounded-full flex items-center justify-center mx-auto mb-4">
                <span className="text-xl font-bold text-blue-600 dark:text-blue-400">1</span>
              </div>
              <h3 className="text-xl font-semibold mb-2">Sign Up</h3>
              <p className="text-gray-600 dark:text-gray-300">Create your account and invite your team members to join your workspace.</p>
            </div>

            {/* Step 2 */}
            <div className="text-center">
              <div className="w-16 h-16 bg-purple-100 dark:bg-purple-900 rounded-full flex items-center justify-center mx-auto mb-4">
                <span className="text-xl font-bold text-purple-600 dark:text-purple-400">2</span>
              </div>
              <h3 className="text-xl font-semibold mb-2">Connect Your Tools</h3>
              <p className="text-gray-600 dark:text-gray-300">Integrate with your existing tools and import your data to get started quickly.</p>
            </div>

            {/* Step 3 */}
            <div className="text-center">
              <div className="w-16 h-16 bg-green-100 dark:bg-green-900 rounded-full flex items-center justify-center mx-auto mb-4">
                <span className="text-xl font-bold text-green-600 dark:text-green-400">3</span>
              </div>
              <h3 className="text-xl font-semibold mb-2">Boost Productivity</h3>
              <p className="text-gray-600 dark:text-gray-300">Start automating tasks, analyzing data, and collaborating more effectively.</p>
            </div>
          </div>
        </div>
      </section>

      {/* CTA Section */}
      <section className="py-20 bg-gradient-to-br from-blue-600 to-purple-600 text-white">
        <div className="container mx-auto px-4 sm:px-6 lg:px-8">
          <div className="max-w-3xl mx-auto text-center">
            <h2 className="text-3xl md:text-4xl font-bold mb-6">Ready to Boost Your Team's Productivity?</h2>
            <p className="text-lg mb-8 text-blue-100">Join thousands of teams that use BoostFlow to automate tasks, analyze data, and collaborate more effectively.</p>
            <div className="flex flex-col sm:flex-row gap-4 justify-center">
              <Link 
                href="/signup" 
                className="bg-white text-blue-600 font-medium py-3 px-8 rounded-full hover:shadow-lg transition-all text-center"
              >
                Start Free Trial
              </Link>
              <Link 
                href="/contact" 
                className="bg-transparent border border-white text-white font-medium py-3 px-8 rounded-full hover:bg-white/10 transition-all text-center"
              >
                Contact Sales
              </Link>
            </div>
            <p className="mt-4 text-sm text-blue-100">No credit card required. 14-day free trial.</p>
          </div>
        </div>
      </section>
    </div>
  );
}<|MERGE_RESOLUTION|>--- conflicted
+++ resolved
@@ -10,11 +10,7 @@
           <div className="flex flex-col md:flex-row items-center justify-between gap-12">
             <div className="md:w-1/2 space-y-6">
               <h1 className="text-4xl md:text-5xl lg:text-6xl font-bold leading-tight">
-<<<<<<< HEAD
-                <span className="bg-gradient-to-r from-blue-600 to-purple-600 bg-clip-text text-transparent">Automate</span> Your Organization's Workflow with AI
-=======
-                <span className="bg-gradient-to-r from-blue-600 to-purple-600 bg-clip-text text-transparent">Automate</span> Your Workflow with AI
->>>>>>> fc4ffaf0
+                <span className="bg-gradient-to-r from-blue-600 to-purple-600 bg-clip-text text-transparent">Automate</span> Your Team's Workflow with AI
               </h1>
               <p className="text-lg md:text-xl text-gray-600 dark:text-gray-300">
                 BoostFlow helps teams automate repetitive tasks, manage projects efficiently, and enhance collaboration with AI-powered tools.
